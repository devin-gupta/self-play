import minari
import numpy as np
import matplotlib.pyplot as plt
import time
from PIL import Image
from reinforcement.helper import get_reward
from copy import deepcopy

# Load dataset and environment
# https://minari.farama.org/datasets/D4RL/kitchen/mixed-v2/
dataset = minari.load_dataset('D4RL/kitchen/mixed-v2')
env = dataset.recover_environment(render_mode='rgb_array')
dataset.set_seed(seed=1)
# print("Observation space:", dataset.observation_space)
# print("Action space:", dataset.action_space)
# print("Total episodes:", dataset.total_episodes)
# print("Total steps:", dataset.total_steps)

env  = dataset.recover_environment(render_mode='rgb_array')

# Sample an episode
episode = dataset.sample_episodes(n_episodes=1)[0]
env.reset()

for t in range(100):
    env.render()

    # obs, reward, terminated, truncated, info = env.step(env.action_space.sample()) # random action
    obs, reward, terminated, truncated, info = env.step(episode.actions[t]) # dataset action
    #print(info['step_task_completions'])

    if terminated or truncated:
        break

    if reward > 0:
        print(f"Action {t} gave us the following reward: {reward}")

print(obs)
<<<<<<< HEAD
env.close()
=======
env.close()
# get  
>>>>>>> 9d9f4b81
<|MERGE_RESOLUTION|>--- conflicted
+++ resolved
@@ -36,9 +36,4 @@
         print(f"Action {t} gave us the following reward: {reward}")
 
 print(obs)
-<<<<<<< HEAD
-env.close()
-=======
-env.close()
-# get  
->>>>>>> 9d9f4b81
+env.close()